// Copyright (c) 2014, the Dart project authors.  Please see the AUTHORS file
// for details. All rights reserved. Use of this source code is governed by a
// BSD-style license that can be found in the LICENSE file.

library dart_style.src.source_visitor;

import 'package:analyzer/analyzer.dart';
import 'package:analyzer/src/generated/scanner.dart';
import 'package:analyzer/src/generated/source.dart';

import 'dart_formatter.dart';
import 'chunk.dart';
import 'line_writer.dart';
import 'rule.dart';
import 'source_code.dart';
import 'whitespace.dart';

/// An AST visitor that drives formatting heuristics.
class SourceVisitor implements AstVisitor {
  final DartFormatter _formatter;

  /// The current writer to which the output chunks are written.
  ChunkWriter _writer;

  /// Cached line info for calculating blank lines.
  LineInfo _lineInfo;

  /// The source being formatted.
  final SourceCode _source;

  /// `true` if the visitor has written past the beginning of the selection in
  /// the original source text.
  bool _passedSelectionStart = false;

  /// `true` if the visitor has written past the end of the selection in the
  /// original source text.
  bool _passedSelectionEnd = false;

  /// The character offset of the end of the selection, if there is a selection.
  ///
  /// This is calculated and cached by [_findSelectionEnd].
  int _selectionEnd;

  /// The stack of nesting levels where block arguments may start.
  ///
  /// A block argument's contents will nest at the last level in this stack.
  final _blockArgumentNesting = [0];

  /// The rule that should be used for the contents of a literal body that are
  /// about to be written.
  ///
  /// This is set by [visitArgumentList] to ensure that all block arguments
  /// share a rule.
  ///
  /// If `null`, a literal body creates its own rule.
  Rule _nextLiteralBodyRule;

  /// The span that binds the parameter list of a lambda function argument to
  /// the surrounding argument list.
  OpenSpan _firstFunctionSpan;

  /// Initialize a newly created visitor to write source code representing
  /// the visited nodes to the given [writer].
  SourceVisitor(formatter, this._lineInfo, SourceCode source)
      : _formatter = formatter,
        _source = source {
    _writer = new ChunkWriter(formatter, source);
  }

  /// Runs the visitor on [node], formatting its contents.
  ///
  /// Returns a [SourceCode] containing the resulting formatted source and
  /// updated selection, if any.
  ///
  /// This is the only method that should be called externally. Everything else
  /// is effectively private.
  SourceCode run(AstNode node) {
    visit(node);

    // Output trailing comments.
    writePrecedingCommentsAndNewlines(node.endToken.next);

    // Finish writing and return the complete result.
    return _writer.end();
  }

  visitAdjacentStrings(AdjacentStrings node) {
    visitNodes(node.strings, between: spaceOrNewline);
  }

  visitAnnotation(Annotation node) {
    token(node.atSign);
    visit(node.name);
    token(node.period);
    visit(node.constructorName);
    visit(node.arguments);
  }

  /// Visits an argument list.
  ///
  /// This is a bit complex to handle the rules for formatting positional and
  /// named arguments. The goals, in rough order of descending priority are:
  ///
  /// 1. Keep everything on the first line.
  /// 2. Keep the named arguments together on the next line.
  /// 3. Keep everything together on the second line.
  /// 4. Split between one or more positional arguments, trying to keep as many
  ///    on earlier lines as possible.
  /// 5. Split the named arguments each onto their own line.
  visitArgumentList(ArgumentList node) {
    // Corner case: handle empty argument lists.
    if (node.arguments.isEmpty) {
      token(node.leftParenthesis);

      // If there is a comment inside the parens, do allow splitting before it.
      if (node.rightParenthesis.precedingComments != null) soloZeroSplit();

      token(node.rightParenthesis);
      return;
    }

    // Corner case: If the first argument to a method is a function, it looks
    // bad if its parameter list gets wrapped to the next line. Bump the cost
    // to try to avoid that. This prefers:
    //
    //     receiver
    //         .method()
    //         .chain((parameter, list) {
    //       ...
    //     });
    //
    // over:
    //
    //     receiver.method().chain(
    //         (parameter, list) {
    //       ...
    //     });
    if (node.arguments.first is FunctionExpression) {
      _firstFunctionSpan = _writer.createSpan();
    }

    var args = new ArgumentListWriter(this, node);
    args.write();
  }

  visitAsExpression(AsExpression node) {
    visit(node.expression);
    space();
    token(node.asOperator);
    space();
    visit(node.type);
  }

  visitAssertStatement(AssertStatement node) {
    _simpleStatement(node, () {
      token(node.keyword);
      token(node.leftParenthesis);
      soloZeroSplit();
      visit(node.condition);
      token(node.rightParenthesis);
    });
  }

  visitAssignmentExpression(AssignmentExpression node) {
    visit(node.leftHandSide);
    space();
    token(node.operator);
    soloSplit(Cost.assignment);
    _writer.startSpan();
    visit(node.rightHandSide);
    _writer.endSpan();
  }

  visitAwaitExpression(AwaitExpression node) {
    token(node.awaitKeyword);
    space();
    visit(node.expression);
  }

  visitBinaryExpression(BinaryExpression node) {
    _writer.startSpan();
    _writer.nestExpression();

    // Note that we have the full precedence table here even though some
    // operators are not associative and so can never chain. In particular,
    // Dart does not allow sequences of comparison or equality operators.
    const operatorPrecedences = const {
      // Multiplicative.
      TokenType.STAR: 13,
      TokenType.SLASH: 13,
      TokenType.TILDE_SLASH: 13,
      TokenType.PERCENT: 13,

      // Additive.
      TokenType.PLUS: 12,
      TokenType.MINUS: 12,

      // Shift.
      TokenType.LT_LT: 11,
      TokenType.GT_GT: 11,

      // "&".
      TokenType.AMPERSAND: 10,

      // "^".
      TokenType.CARET: 9,

      // "|".
      TokenType.BAR: 8,

      // Relational.
      TokenType.LT: 7,
      TokenType.GT: 7,
      TokenType.LT_EQ: 7,
      TokenType.GT_EQ: 7,
      // Note: as, is, and is! have the same precedence but are not handled
      // like regular binary operators since they aren't associative.

      // Equality.
      TokenType.EQ_EQ: 6,
      TokenType.BANG_EQ: 6,

      // Logical and.
      TokenType.AMPERSAND_AMPERSAND: 5,

      // Logical or.
      TokenType.BAR_BAR: 4,
    };

    // Flatten out a tree/chain of the same precedence. If we split on this
    // precedence level, we will break all of them.
    var precedence = operatorPrecedences[node.operator.type];
    assert(precedence != null);

    // Start lazily so we don't force the operator to split if a line comment
    // appears before the first operand.
    _writer.startLazyRule();

    traverse(Expression e) {
      if (e is BinaryExpression &&
          operatorPrecedences[e.operator.type] == precedence) {
        assert(operatorPrecedences[e.operator.type] != null);

        traverse(e.leftOperand);

        space();
        token(e.operator);

        split();
        traverse(e.rightOperand);
      } else {
        visit(e);
      }
    }

    // Blocks as operands to infix operators should always nest like regular
    // operands. (Granted, this case is exceedingly rare in real code.)
    _startBlockArgumentNesting();

    traverse(node);

    _endBlockArgumentNesting();

    _writer.unnest();
    _writer.endSpan();
    _writer.endRule();
  }

  visitBlock(Block node) {
    // Format function bodies as separate blocks.
    if (node.parent is BlockFunctionBody) {
      _writeBlockLiteral(node.leftBracket, node.rightBracket,
            forceRule: node.statements.isNotEmpty, block: () {
        visitNodes(node.statements, between: oneOrTwoNewlines, after: newline);
      });
      return;
    }

    // For everything else, just bump the indentation and keep it in the current
    // block.
    _writeBody(node.leftBracket, node.rightBracket, body: () {
      visitNodes(node.statements, between: oneOrTwoNewlines, after: newline);
    });
  }

  visitBlockFunctionBody(BlockFunctionBody node) {
    // The "async" or "sync" keyword.
    token(node.keyword);

    // The "*" in "async*" or "sync*".
    token(node.star);
    if (node.keyword != null) space();

    visit(node.block);
  }

  visitBooleanLiteral(BooleanLiteral node) {
    token(node.literal);
  }

  visitBreakStatement(BreakStatement node) {
    _simpleStatement(node, () {
      token(node.keyword);
      visit(node.label, before: space);
    });
  }

  visitCascadeExpression(CascadeExpression node) {
    visit(node.target);

    _writer.indent();

<<<<<<< HEAD
    // If there are multiple cascades, they always get their own line, even if
    // they would fit.
    if (node.cascadeSections.length > 1) {
      newline();
      visitNodes(node.cascadeSections, between: newline);
    } else {
      _writer.startRule();
      zeroSplit();
      visitNodes(node.cascadeSections, between: zeroSplit);
      _writer.endRule();
=======
    // If the cascade sections have consistent names they can be broken
    // normally otherwise they always get their own line.
    if (_allowInlineCascade(node.cascadeSections)) {
      _writer.startMultisplit();
      _writer.multisplit();
      visitNodes(node.cascadeSections, between: _writer.multisplit);
      _writer.endMultisplit();
    } else {
      newline();
      visitNodes(node.cascadeSections, between: newline);
>>>>>>> 1fc8922e
    }

    _writer.unindent();
  }

  /// Whether a cascade should be allowed to be inline as opposed to one
  /// expression per line.
  bool _allowInlineCascade(List<Expression> sections) {
    if (sections.length < 2) return true;

    var name;
    // We could be more forgiving about what constitutes sections with
    // consistent names but for now we require all sections to have the same
    // method name.
    for (var expression in sections) {      
      if (expression is! MethodInvocation) return false;
      if (name == null) {
        name = expression.methodName.name;
      } else if (name != expression.methodName.name) {
        return false;
      }
    }   
    return true;
  }

  visitCatchClause(CatchClause node) {
    token(node.onKeyword, after: space);
    visit(node.exceptionType);

    if (node.catchKeyword != null) {
      if (node.exceptionType != null) {
        space();
      }
      token(node.catchKeyword);
      space();
      token(node.leftParenthesis);
      visit(node.exceptionParameter);
      token(node.comma, after: space);
      visit(node.stackTraceParameter);
      token(node.rightParenthesis);
      space();
    } else {
      space();
    }
    visit(node.body);
  }

  visitClassDeclaration(ClassDeclaration node) {
    visitDeclarationMetadata(node.metadata);

    _writer.nestExpression();
    modifier(node.abstractKeyword);
    token(node.classKeyword);
    space();
    visit(node.name);
    visit(node.typeParameters);
    visit(node.extendsClause);
    visit(node.withClause);
    visit(node.implementsClause);
    visit(node.nativeClause, before: space);
    space();

    _writer.unnest();
    _writeBody(node.leftBracket, node.rightBracket, body: () {
      visitNodes(node.members, between: oneOrTwoNewlines, after: newline);
    });
  }

  visitClassTypeAlias(ClassTypeAlias node) {
    visitDeclarationMetadata(node.metadata);

    _simpleStatement(node, () {
      modifier(node.abstractKeyword);
      token(node.keyword);
      space();
      visit(node.name);
      visit(node.typeParameters);
      space();
      token(node.equals);
      space();
      visit(node.superclass);
      visit(node.withClause);
      visit(node.implementsClause);
    });
  }

  visitComment(Comment node) => null;

  visitCommentReference(CommentReference node) => null;

  visitCompilationUnit(CompilationUnit node) {
    visit(node.scriptTag);

    // Put a blank line between the library tag and the other directives.
    var directives = node.directives;
    if (directives.isNotEmpty && directives.first is LibraryDirective) {
      visit(directives.first);
      twoNewlines();

      directives = directives.skip(1);
    }

    visitNodes(directives, between: oneOrTwoNewlines);
    visitNodes(node.declarations,
        before: twoNewlines, between: oneOrTwoNewlines);
  }

  visitConditionalExpression(ConditionalExpression node) {
    _writer.nestExpression();
    visit(node.condition);

    _writer.startSpan();

    // If we split after one clause in a conditional, always split after both.
    _writer.startRule();
    split();
    token(node.question);
    space();

    _writer.nestExpression();
    visit(node.thenExpression);
    _writer.unnest();

    split();
    token(node.colon);
    space();

    visit(node.elseExpression);

    _writer.endRule();
    _writer.endSpan();
    _writer.unnest();
  }

  visitConstructorDeclaration(ConstructorDeclaration node) {
    visitMemberMetadata(node.metadata);

    modifier(node.externalKeyword);
    modifier(node.constKeyword);
    modifier(node.factoryKeyword);
    visit(node.returnType);
    token(node.period);
    visit(node.name);

    // Make the rule for the ":" span both the preceding parameter list and
    // the entire initialization list. This ensures that we split before the
    // ":" if the parameters and initialization list don't all fit on one line.
    _writer.startRule();

    _visitBody(node.parameters, node.body, () {
      // Check for redirects or initializer lists.
      if (node.redirectedConstructor != null) {
        _visitConstructorRedirects(node);
      } else if (node.initializers.isNotEmpty) {
        _visitConstructorInitializers(node);
      }
    });
  }

  void _visitConstructorRedirects(ConstructorDeclaration node) {
    token(node.separator /* = */, before: space, after: space);
    visitCommaSeparatedNodes(node.initializers);
    visit(node.redirectedConstructor);
  }

  void _visitConstructorInitializers(ConstructorDeclaration node) {
    _writer.indent(2);

    split();
    token(node.separator); // ":".
    space();

    for (var i = 0; i < node.initializers.length; i++) {
      if (i > 0) {
        // Preceding comma.
        token(node.initializers[i].beginToken.previous);

        // Indent subsequent fields one more so they line up with the first
        // field following the ":":
        //
        // Foo()
        //     : first,
        //       second;
        if (i == 1) _writer.indent();
        newline();
      }

      node.initializers[i].accept(this);
    }

    // If there were multiple fields, discard their extra indentation.
    if (node.initializers.length > 1) _writer.unindent();

    _writer.unindent(2);

    // End the rule for ":" after all of the initializers.
    _writer.endRule();
  }

  visitConstructorFieldInitializer(ConstructorFieldInitializer node) {
    token(node.keyword);
    token(node.period);
    visit(node.fieldName);
    space();
    token(node.equals);
    space();
    visit(node.expression);
  }

  visitConstructorName(ConstructorName node) {
    visit(node.type);
    token(node.period);
    visit(node.name);
  }

  visitContinueStatement(ContinueStatement node) {
    _simpleStatement(node, () {
      token(node.keyword);
      visit(node.label, before: space);
    });
  }

  visitDeclaredIdentifier(DeclaredIdentifier node) {
    modifier(node.keyword);
    visit(node.type, after: space);
    visit(node.identifier);
  }

  visitDefaultFormalParameter(DefaultFormalParameter node) {
    visit(node.parameter);
    if (node.separator != null) {
      // The '=' separator is preceded by a space.
      if (node.separator.type == TokenType.EQ) space();
      token(node.separator);
      visit(node.defaultValue, before: space);
    }
  }

  visitDoStatement(DoStatement node) {
    _simpleStatement(node, () {
      token(node.doKeyword);
      space();
      visit(node.body);
      space();
      token(node.whileKeyword);
      space();
      token(node.leftParenthesis);
      soloZeroSplit();
      visit(node.condition);
      token(node.rightParenthesis);
    });
  }

  visitDoubleLiteral(DoubleLiteral node) {
    token(node.literal);
  }

  visitEmptyFunctionBody(EmptyFunctionBody node) {
    token(node.semicolon);
  }

  visitEmptyStatement(EmptyStatement node) {
    token(node.semicolon);
  }

  visitEnumConstantDeclaration(EnumConstantDeclaration node) {
    visit(node.name);
  }

  visitEnumDeclaration(EnumDeclaration node) {
    visitDeclarationMetadata(node.metadata);

    token(node.keyword);
    space();
    visit(node.name);
    space();

    _writeBody(node.leftBracket, node.rightBracket, space: true, body: () {
      visitCommaSeparatedNodes(node.constants, between: split);
    });
  }

  visitExportDirective(ExportDirective node) {
    visitDeclarationMetadata(node.metadata);

    _simpleStatement(node, () {
      token(node.keyword);
      space();
      visit(node.uri);
      _visitCombinators(node.combinators);
    });
  }

  visitExpressionFunctionBody(ExpressionFunctionBody node) {
    _simpleStatement(node, () {
      // The "async" or "sync" keyword.
      token(node.keyword, after: space);

      // Try to keep the "(...) => " with the start of the body for anonymous
      // functions.
      if (_isInLambda(node)) _writer.startSpan();

      token(node.functionDefinition); // "=>".
      soloSplit();

      if (_isInLambda(node)) _writer.endSpan();

      _writer.startSpan();
      visit(node.expression);
      _writer.endSpan();
    });
  }

  visitExpressionStatement(ExpressionStatement node) {
    _simpleStatement(node, () {
      visit(node.expression);
    });
  }

  visitExtendsClause(ExtendsClause node) {
    soloSplit();
    token(node.keyword);
    space();
    visit(node.superclass);
  }

  visitFieldDeclaration(FieldDeclaration node) {
    visitMemberMetadata(node.metadata);

    _simpleStatement(node, () {
      modifier(node.staticKeyword);
      visit(node.fields);
    });
  }

  visitFieldFormalParameter(FieldFormalParameter node) {
    visitParameterMetadata(node.metadata);
    token(node.keyword, after: space);
    visit(node.type, after: space);
    token(node.thisToken);
    token(node.period);
    visit(node.identifier);
    visit(node.parameters);
  }

  visitForEachStatement(ForEachStatement node) {
    _writer.nestExpression();
    token(node.awaitKeyword, after: space);
    token(node.forKeyword);
    space();
    token(node.leftParenthesis);
    if (node.loopVariable != null) {
      visit(node.loopVariable);
    } else {
      visit(node.identifier);
    }
    soloSplit();
    token(node.inKeyword);
    space();
    visit(node.iterable);
    token(node.rightParenthesis);
    space();
    visit(node.body);
    _writer.unnest();
  }

  visitFormalParameterList(FormalParameterList node) {
    // Corner case: empty parameter lists.
    if (node.parameters.isEmpty) {
      token(node.leftParenthesis);

      // If there is a comment, do allow splitting before it.
      if (node.rightParenthesis.precedingComments != null) soloZeroSplit();

      token(node.rightParenthesis);
      return;
    }

    var requiredParams = node.parameters
        .where((param) => param is! DefaultFormalParameter).toList();
    var optionalParams = node.parameters
        .where((param) => param is DefaultFormalParameter).toList();

    _writer.nestExpression();
    token(node.leftParenthesis);

    // If this parameter list is for a lambda argument that we want to avoid
    // splitting, close the span that sticks it to the beginning of the
    // argument list.
    if (_firstFunctionSpan != null) {
      _writer.endSpan(_firstFunctionSpan);
      _firstFunctionSpan = null;
    }

    var rule;
    if (requiredParams.isNotEmpty) {
      if (requiredParams.length > 1) {
        rule = new MultiplePositionalRule(null, 0, 0);
      } else {
        rule = new SinglePositionalRule(null);
      }

      _writer.startRule(rule);
      if (_isInLambda(node)) {
        // Don't allow splitting before the first argument (i.e. right after
        // the bare "(" in a lambda. Instead, just stuff a null chunk in there
        // to avoid confusing the arg rule.
        rule.beforeArgument(null);
      } else {
        // Split before the first argument.
        rule.beforeArgument(zeroSplit());
      }

      _writer.startSpan();

      for (var param in requiredParams) {
        visit(param);

        // Write the trailing comma.
        if (param != node.parameters.last) token(param.endToken.next);

        if (param != requiredParams.last) rule.beforeArgument(split());
      }

      _writer.endSpan();
      _writer.endRule();
    }

    if (optionalParams.isNotEmpty) {
      var namedRule = new NamedArgsRule(null);
      if (rule != null) rule.setNamedArgsRule(namedRule);

      _writer.startRule(namedRule);

      namedRule.beforeArguments(
          _writer.split(space: requiredParams.isNotEmpty));

      // "[" or "{" for optional parameters.
      token(node.leftDelimiter);

      for (var param in optionalParams) {
        visit(param);

        // Write the trailing comma.
        if (param != node.parameters.last) token(param.endToken.next);
        if (param != optionalParams.last) split();
      }

      _writer.endRule();

      // "]" or "}" for optional parameters.
      token(node.rightDelimiter);
    }

    token(node.rightParenthesis);
    _writer.unnest();
  }

  visitForStatement(ForStatement node) {
    _writer.nestExpression();
    token(node.forKeyword);
    space();
    token(node.leftParenthesis);

    _writer.startRule();

    // The initialization clause.
    if (node.initialization != null) {
      visit(node.initialization);
    } else if (node.variables != null) {
      // Indent split variables more so they aren't at the same level
      // as the rest of the loop clauses.
      _writer.indent(4);

      var declaration = node.variables;
      visitDeclarationMetadata(declaration.metadata);
      modifier(declaration.keyword);
      visit(declaration.type, after: space);

      visitCommaSeparatedNodes(declaration.variables, between: () {
        split();
      });

      _writer.unindent(4);
    }

    token(node.leftSeparator);

    // The condition clause.
    if (node.condition != null) split();
    visit(node.condition);
    token(node.rightSeparator);

    // The update clause.
    if (node.updaters.isNotEmpty) {
      split();
      visitCommaSeparatedNodes(node.updaters, between: split);
    }

    token(node.rightParenthesis);
    _writer.endRule();
    _writer.unnest();

    // The body.
    if (node.body is! EmptyStatement) space();
    visit(node.body);
  }

  visitFunctionDeclaration(FunctionDeclaration node) {
    visitMemberMetadata(node.metadata);

    _writer.nestExpression();
    modifier(node.externalKeyword);
    visit(node.returnType, after: space);
    modifier(node.propertyKeyword);
    visit(node.name);
    visit(node.functionExpression);
    _writer.unnest();
  }

  visitFunctionDeclarationStatement(FunctionDeclarationStatement node) {
    visit(node.functionDeclaration);
  }

  visitFunctionExpression(FunctionExpression node) {
    _visitBody(node.parameters, node.body);
  }

  visitFunctionExpressionInvocation(FunctionExpressionInvocation node) {
    visit(node.function);
    visit(node.argumentList);
  }

  visitFunctionTypeAlias(FunctionTypeAlias node) {
    visitDeclarationMetadata(node.metadata);

    _simpleStatement(node, () {
      token(node.keyword);
      space();
      visit(node.returnType, after: space);
      visit(node.name);
      visit(node.typeParameters);
      visit(node.parameters);
    });
  }

  visitFunctionTypedFormalParameter(FunctionTypedFormalParameter node) {
    visitParameterMetadata(node.metadata);
    visit(node.returnType, after: space);

    // Try to keep the function's parameters with its name.
    _writer.startSpan();
    visit(node.identifier);
    visit(node.parameters);
    _writer.endSpan();
  }

  visitHideCombinator(HideCombinator node) {
    _visitCombinator(node.keyword, node.hiddenNames);
  }

  visitIfStatement(IfStatement node) {
    _writer.nestExpression();
    token(node.ifKeyword);
    space();
    token(node.leftParenthesis);
    visit(node.condition);
    token(node.rightParenthesis);

    space();
    visit(node.thenStatement);
    _writer.unnest();

    if (node.elseStatement != null) {
      if (node.thenStatement is Block) {
        space();
      } else {
        // Corner case where an else follows a single-statement then clause.
        // This is against the style guide, but we still need to handle it. If
        // it happens, put the else on the next line.
        newline();
      }

      token(node.elseKeyword);
      space();
      visit(node.elseStatement);
    }
  }

  visitImplementsClause(ImplementsClause node) {
    soloSplit();
    token(node.keyword);
    space();
    visitCommaSeparatedNodes(node.interfaces);
  }

  visitImportDirective(ImportDirective node) {
    visitDeclarationMetadata(node.metadata);

    _simpleStatement(node, () {
      token(node.keyword);
      space();
      visit(node.uri);
      token(node.deferredToken, before: space);
      token(node.asToken, before: soloSplit, after: space);
      visit(node.prefix);
      _visitCombinators(node.combinators);
    });
  }

  visitIndexExpression(IndexExpression node) {
    if (node.isCascaded) {
      token(node.period);
    } else {
      visit(node.target);
    }

    _writer.startSpan();
    token(node.leftBracket);
    _writer.nestExpression();
    soloZeroSplit();
    visit(node.index);
    token(node.rightBracket);
    _writer.unnest();
    _writer.endSpan();
  }

  visitInstanceCreationExpression(InstanceCreationExpression node) {
    _writer.startSpan();
    token(node.keyword);
    space();
    visit(node.constructorName);
    visit(node.argumentList);
    _writer.endSpan();
  }

  visitIntegerLiteral(IntegerLiteral node) {
    token(node.literal);
  }

  visitInterpolationExpression(InterpolationExpression node) {
    token(node.leftBracket);
    visit(node.expression);
    token(node.rightBracket);
  }

  visitInterpolationString(InterpolationString node) {
    token(node.contents);
  }

  visitIsExpression(IsExpression node) {
    visit(node.expression);
    space();
    token(node.isOperator);
    token(node.notOperator);
    space();
    visit(node.type);
  }

  visitLabel(Label node) {
    visit(node.label);
    token(node.colon);
  }

  visitLabeledStatement(LabeledStatement node) {
    visitNodes(node.labels, between: space, after: space);
    visit(node.statement);
  }

  visitLibraryDirective(LibraryDirective node) {
    visitDeclarationMetadata(node.metadata);

    _simpleStatement(node, () {
      token(node.keyword);
      space();
      visit(node.name);
    });
  }

  visitLibraryIdentifier(LibraryIdentifier node) {
    visit(node.components.first);
    for (var component in node.components.skip(1)) {
      token(component.beginToken.previous); // "."
      visit(component);
    }
  }

  visitListLiteral(ListLiteral node) {
    // Corner case: Splitting inside a list looks bad if there's only one
    // element, so make those more costly.
    var cost = node.elements.length <= 1 ? Cost.singleElementList : Cost.normal;
    _visitCollectionLiteral(
        node, node.leftBracket, node.elements, node.rightBracket, cost);
  }

  visitMapLiteral(MapLiteral node) {
    _visitCollectionLiteral(
        node, node.leftBracket, node.entries, node.rightBracket);
  }

  visitMapLiteralEntry(MapLiteralEntry node) {
    visit(node.key);
    token(node.separator);
    soloSplit();
    visit(node.value);
  }

  visitMethodDeclaration(MethodDeclaration node) {
    visitMemberMetadata(node.metadata);

    modifier(node.externalKeyword);
    modifier(node.modifierKeyword);
    visit(node.returnType, after: space);
    modifier(node.propertyKeyword);
    modifier(node.operatorKeyword);
    visit(node.name);

    _visitBody(node.parameters, node.body);
  }

  visitMethodInvocation(MethodInvocation node) {
    // If there's no target, this is a "bare" function call like "foo(1, 2)",
    // or a section in a cascade. Handle this case specially.
    if (node.target == null) {
      // Try to keep the entire method invocation one line.
      _writer.startSpan();
      _writer.nestExpression();

      // This will be non-null for cascade sections.
      token(node.period);
      token(node.methodName.token);
      visit(node.argumentList);

      _writer.unnest();
      _writer.endSpan();
      return;
    }

    // Otherwise, it's a dotted method call. We want to format a chain of
    // method calls holistically, so flatten the tree of calls into a single
    // list.
    var target;
    var invocations = [];

    flatten(expression) {
      target = expression;

      if (expression is MethodInvocation && expression.target != null) {
        flatten(expression.target);
        invocations.add(expression);
      }
    }

    // Recursively walk the chain of method calls.
    flatten(node);

    // Try to keep the entire method invocation one line.
    _writer.startSpan();
    _writer.nestExpression();

    var blockArgumentNesting = _writer.currentNesting;

    visit(target);

    // With a chain of method calls like `foo.bar.baz.bang`, they either all
    // split or none of them do.
    _writer.startRule();

    for (var invocation in invocations) {
      zeroSplit();
      token(invocation.period);
      token(invocation.methodName.token);

      // If a method's argument list includes a block-bodied lambda, we know
      // it will split. Treat the chains before and after that as separate
      // unrelated method chains.
      //
      // This is kind of a hack since it doesn't use the same logic for
      // collection literals, but it makes for much better chains of
      // higher-order method calls.
      var args = new ArgumentListWriter(this, invocation.argumentList);

      // Stop the rule after the last call, but before its arguments. This
      // allows unsplit chains where the last argument list wraps, like:
      //
      //     foo().bar().baz(
      //         argument, list);
      //
      // Also stop the rule to split the argument list at any call with
      // block arguments. This makes for nicer chains of higher-order method
      // calls, like:
      //
      //     items.map((element) {
      //       ...
      //     }).where((element) {
      //       ...
      //     });
      if (invocation == invocations.last || args.hasBlockArguments) {
        _writer.endRule();
      }

      if (!args.hasBlockArguments) {
        _startBlockArgumentNesting(blockArgumentNesting);
      }

      // For a single method call, stop the span before the arguments to make
      // it easier to keep the call name with the target. In other words,
      // prefer:
      //
      //     target.method(
      //         argument, list);
      //
      // Over:
      //
      //     target
      //         .method(argument, list);
      if (invocations.length == 1) _writer.endSpan();

      visit(invocation.argumentList);

      if (!args.hasBlockArguments) {
        _endBlockArgumentNesting();
      }

      // If we split the chain and more methods are coming, start a new one.
      if (invocation != invocations.last && args.hasBlockArguments) {
        _writer.startRule();
      }
    }

    _writer.unnest();

    // For longer method chains, do include the last argument list. We want to
    // make it very easy to split long chains. Wrapping the span around the
    // last args means it won't try to split in the last args to keep the
    // chain together, since that will still split this span.
    if (invocations.length > 1) _writer.endSpan();
  }

  visitNamedExpression(NamedExpression node) {
    visit(node.name);
    visit(node.expression, before: space);
  }

  visitNativeClause(NativeClause node) {
    token(node.keyword);
    space();
    visit(node.name);
  }

  visitNativeFunctionBody(NativeFunctionBody node) {
    _simpleStatement(node, () {
      token(node.nativeToken);
      space();
      visit(node.stringLiteral);
    });
  }

  visitNullLiteral(NullLiteral node) {
    token(node.literal);
  }

  visitParenthesizedExpression(ParenthesizedExpression node) {
    _writer.nestExpression();
    token(node.leftParenthesis);
    visit(node.expression);
    _writer.unnest();
    token(node.rightParenthesis);
  }

  visitPartDirective(PartDirective node) {
    _simpleStatement(node, () {
      token(node.keyword);
      space();
      visit(node.uri);
    });
  }

  visitPartOfDirective(PartOfDirective node) {
    _simpleStatement(node, () {
      token(node.keyword);
      space();
      token(node.ofToken);
      space();
      visit(node.libraryName);
    });
  }

  visitPostfixExpression(PostfixExpression node) {
    visit(node.operand);
    token(node.operator);
  }

  visitPrefixedIdentifier(PrefixedIdentifier node) {
    visit(node.prefix);
    token(node.period);
    visit(node.identifier);
  }

  visitPrefixExpression(PrefixExpression node) {
    token(node.operator);

    // Corner case: put a space between successive "-" operators so we don't
    // inadvertently turn them into a "--" decrement operator.
    if (node.operand is PrefixExpression &&
        (node.operand as PrefixExpression).operator.lexeme == "-") {
      space();
    }

    visit(node.operand);
  }

  visitPropertyAccess(PropertyAccess node) {
    if (node.isCascaded) {
      token(node.operator);
    } else {
      visit(node.target);
      token(node.operator);
    }
    visit(node.propertyName);
  }

  visitRedirectingConstructorInvocation(RedirectingConstructorInvocation node) {
    _writer.startSpan();

    token(node.keyword);
    token(node.period);
    visit(node.constructorName);
    visit(node.argumentList);

    _writer.endSpan();
  }

  visitRethrowExpression(RethrowExpression node) {
    token(node.keyword);
  }

  visitReturnStatement(ReturnStatement node) {
    _simpleStatement(node, () {
      token(node.keyword);
      if (node.expression != null) {
        space();
        visit(node.expression);
      }
    });
  }

  visitScriptTag(ScriptTag node) {
    // The lexeme includes the trailing newline. Strip it off since the
    // formatter ensures it gets a newline after it. Since the script tag must
    // come at the top of the file, we don't have to worry about preceding
    // comments or whitespace.
    _writeText(node.scriptTag.lexeme.trim(), node.offset);

    oneOrTwoNewlines();
  }

  visitShowCombinator(ShowCombinator node) {
    _visitCombinator(node.keyword, node.shownNames);
  }

  visitSimpleFormalParameter(SimpleFormalParameter node) {
    visitParameterMetadata(node.metadata);
    modifier(node.keyword);
    visit(node.type, after: space);
    visit(node.identifier);
  }

  visitSimpleIdentifier(SimpleIdentifier node) {
    token(node.token);
  }

  visitSimpleStringLiteral(SimpleStringLiteral node) {
    // Since we output the string literal manually, ensure any preceding
    // comments are written first.
    writePrecedingCommentsAndNewlines(node.literal);

    _writeStringLiteral(node.literal.lexeme, node.offset);
  }

  visitStringInterpolation(StringInterpolation node) {
    // Since we output the interpolated text manually, ensure we include any
    // preceding stuff first.
    writePrecedingCommentsAndNewlines(node.beginToken);

    // Right now, the formatter does not try to do any reformatting of the
    // contents of interpolated strings. Instead, it treats the entire thing as
    // a single (possibly multi-line) chunk of text.
     _writeStringLiteral(
        _source.text.substring(node.beginToken.offset, node.endToken.end),
        node.offset);
  }

  visitSuperConstructorInvocation(SuperConstructorInvocation node) {
    _writer.startSpan();

    token(node.keyword);
    token(node.period);
    visit(node.constructorName);
    visit(node.argumentList);

    _writer.endSpan();
  }

  visitSuperExpression(SuperExpression node) {
    token(node.keyword);
  }

  visitSwitchCase(SwitchCase node) {
    visitNodes(node.labels, between: space, after: space);
    token(node.keyword);
    space();
    visit(node.expression);
    token(node.colon);

    _writer.indent();
    // TODO(rnystrom): Allow inline cases?
    newline();

    visitNodes(node.statements, between: oneOrTwoNewlines);
    _writer.unindent();
  }

  visitSwitchDefault(SwitchDefault node) {
    visitNodes(node.labels, between: space, after: space);
    token(node.keyword);
    token(node.colon);

    _writer.indent();
    // TODO(rnystrom): Allow inline cases?
    newline();

    visitNodes(node.statements, between: oneOrTwoNewlines);
    _writer.unindent();
  }

  visitSwitchStatement(SwitchStatement node) {
    _writer.nestExpression();
    token(node.keyword);
    space();
    token(node.leftParenthesis);
    soloZeroSplit();
    visit(node.expression);
    token(node.rightParenthesis);
    space();
    token(node.leftBracket);
    _writer.indent();
    newline();

    visitNodes(node.members, between: oneOrTwoNewlines, after: newline);
    token(node.rightBracket, before: () {
      _writer.unindent();
      newline();
    });
    _writer.unnest();
  }

  visitSymbolLiteral(SymbolLiteral node) {
    token(node.poundSign);
    var components = node.components;
    for (var component in components) {
      // The '.' separator
      if (component.previous.lexeme == '.') {
        token(component.previous);
      }
      token(component);
    }
  }

  visitThisExpression(ThisExpression node) {
    token(node.keyword);
  }

  visitThrowExpression(ThrowExpression node) {
    token(node.keyword);
    space();
    visit(node.expression);
  }

  visitTopLevelVariableDeclaration(TopLevelVariableDeclaration node) {
    visitDeclarationMetadata(node.metadata);

    _simpleStatement(node, () {
      visit(node.variables);
    });
  }

  visitTryStatement(TryStatement node) {
    token(node.tryKeyword);
    space();
    visit(node.body);
    visitNodes(node.catchClauses, before: space, between: space);
    token(node.finallyKeyword, before: space, after: space);
    visit(node.finallyBlock);
  }

  visitTypeArgumentList(TypeArgumentList node) {
    token(node.leftBracket);
    visitCommaSeparatedNodes(node.arguments);
    token(node.rightBracket);
  }

  visitTypeName(TypeName node) {
    visit(node.name);
    visit(node.typeArguments);
  }

  visitTypeParameter(TypeParameter node) {
    visitParameterMetadata(node.metadata);
    visit(node.name);
    token(node.keyword /* extends */, before: space, after: space);
    visit(node.bound);
  }

  visitTypeParameterList(TypeParameterList node) {
    token(node.leftBracket);
    visitCommaSeparatedNodes(node.typeParameters);
    token(node.rightBracket);
  }

  visitVariableDeclaration(VariableDeclaration node) {
    visit(node.name);
    if (node.initializer == null) return;

    space();
    token(node.equals);
    soloSplit(Cost.assignment);
    _writer.startSpan();
    visit(node.initializer);
    _writer.endSpan();
  }

  visitVariableDeclarationList(VariableDeclarationList node) {
    visitDeclarationMetadata(node.metadata);
    modifier(node.keyword);
    visit(node.type, after: space);

    if (node.variables.length == 1) {
      visit(node.variables.single);
      return;
    }

    // If there are multiple declarations and any of them have initializers,
    // put them all on their own lines.
    if (node.variables.any((variable) => variable.initializer != null)) {
      visit(node.variables.first);

      // Indent variables after the first one to line up past "var".
      _writer.indent(2);

      for (var variable in node.variables.skip(1)) {
        token(variable.beginToken.previous); // Comma.
        newline();

        visit(variable);
      }

      _writer.unindent(2);
      return;
    }

    // Use a single rule for all of the variables. If there are multiple
    // declarations, we will try to keep them all on one line. If that isn't
    // possible, we split after *every* declaration so that each is on its own
    // line.
    _writer.startRule();
    visitCommaSeparatedNodes(node.variables, between: split);
    _writer.endRule();
  }

  visitVariableDeclarationStatement(VariableDeclarationStatement node) {
    _simpleStatement(node, () {
      visit(node.variables);
    });
  }

  visitWhileStatement(WhileStatement node) {
    _writer.nestExpression();
    token(node.keyword);
    space();
    token(node.leftParenthesis);
    soloZeroSplit();
    visit(node.condition);
    token(node.rightParenthesis);
    if (node.body is! EmptyStatement) space();
    visit(node.body);
    _writer.unnest();
  }

  visitWithClause(WithClause node) {
    soloSplit();
    token(node.withKeyword);
    space();
    visitCommaSeparatedNodes(node.mixinTypes);
  }

  visitYieldStatement(YieldStatement node) {
    _simpleStatement(node, () {
      token(node.yieldKeyword);
      token(node.star);
      space();
      visit(node.expression);
    });
  }

  /// Visit a [node], and if not null, optionally preceded or followed by the
  /// specified functions.
  void visit(AstNode node, {void before(), void after()}) {
    if (node == null) return;

    if (before != null) before();

    node.accept(this);

    if (after != null) after();
  }

  /// Visit metadata annotations on directives and declarations.
  ///
  /// These always force the annotations to be on the previous line.
  void visitDeclarationMetadata(NodeList<Annotation> metadata) {
    // If there are multiple annotations, they are always on their own lines,
    // even the last.
    if (metadata.length > 1) {
      visitNodes(metadata, between: newline, after: newline);
    } else {
      visitNodes(metadata, between: space, after: newline);
    }
  }

  /// Visit metadata annotations on members.
  ///
  /// These may be on the same line as the member, or on the previous.
  void visitMemberMetadata(NodeList<Annotation> metadata) {
    // If there are multiple annotations, they are always on their own lines,
    // even the last.
    if (metadata.length > 1) {
      visitNodes(metadata, between: newline, after: newline);
    } else {
      visitNodes(metadata, between: space, after: spaceOrNewline);
    }
  }

  /// Visit metadata annotations on parameters and type parameters.
  ///
  /// These are always on the same line as the parameter.
  void visitParameterMetadata(NodeList<Annotation> metadata) {
    // TODO(rnystrom): Allow splitting after annotations?
    visitNodes(metadata, between: space, after: space);
  }

  /// Visit the given function [parameters] followed by its [body], printing a
  /// space before it if it's not empty.
  ///
  /// If [afterParameters] is provided, it is invoked between the parameters
  /// and body. (It's used for constructor initialization lists.)
  void _visitBody(FormalParameterList parameters, FunctionBody body,
      [afterParameters()]) {
    if (parameters != null) {
      // If the body is "=>", add an extra level of indentation around the
      // parameters. This ensures that if they wrap, they wrap more deeply than
      // the "=>" does, as in:
      //
      //     someFunction(parameter,
      //             parameter, parameter) =>
      //         "the body";
      if (body is ExpressionFunctionBody) _writer.nestExpression();

      visit(parameters);
      if (afterParameters != null) afterParameters();

      if (body is ExpressionFunctionBody) _writer.unnest();
    }

    if (body is! EmptyFunctionBody) space();
    visit(body);
  }

  /// Visit a list of [nodes] if not null, optionally separated and/or preceded
  /// and followed by the given functions.
  void visitNodes(Iterable<AstNode> nodes, {before(), between(), after()}) {
    if (nodes == null || nodes.isEmpty) return;

    if (before != null) before();

    visit(nodes.first);
    for (var node in nodes.skip(1)) {
      if (between != null) between();
      visit(node);
    }

    if (after != null) after();
  }

  /// Visit a comma-separated list of [nodes] if not null.
  void visitCommaSeparatedNodes(Iterable<AstNode> nodes, {between()}) {
    if (nodes == null || nodes.isEmpty) return;

    if (between == null) between = space;

    var first = true;
    for (var node in nodes) {
      if (!first) between();
      first = false;

      visit(node);

      // The comma after the node.
      if (node.endToken.next.lexeme == ",") token(node.endToken.next);
    }
  }

  /// Visits the collection literal [node] whose body starts with [leftBracket],
  /// ends with [rightBracket] and contains [elements].
  void _visitCollectionLiteral(TypedLiteral node, Token leftBracket,
      Iterable<AstNode> elements, Token rightBracket, [int cost]) {
    modifier(node.constKeyword);
    visit(node.typeArguments);

    // Don't allow splitting in an empty collection.
    if (elements.isEmpty && rightBracket.precedingComments == null) {
      token(leftBracket);
      token(rightBracket);
      return;
    }

    _writeBlockLiteral(leftBracket, rightBracket, forceRule: false, block: () {
      // Always use a hard rule to split the elements. The parent chunk of the
      // collection will handle the unsplit case, so this only comes into play
      // when the collection is split.
      var elementSplit = new HardSplitRule();
      _writer.startRule(elementSplit);

      for (var element in elements) {
        if (element != elements.first) _writer.split(nesting: 0, space: true);

        _writer.nestExpression();

        visit(element);

        // The comma after the element.
        if (element.endToken.next.lexeme == ",") token(element.endToken.next);

        _writer.unnest();
      }

      return elementSplit;
    });
  }

  /// Writes a block literal (function, list, or map), handling indentation
  /// when the literal appears in an argument list.
  ///
  /// if [forceRule] is `true`, then the block will always split.
  ///
  /// The [block] callback should write the contents of the literal. It may
  /// optionally return a Rule. If it does, that rule will be ignored when
  /// determining if the contents of the block should split.
  void _writeBlockLiteral(Token leftBracket, Token rightBracket,
      {bool forceRule, Rule block()}) {
    token(leftBracket);

    // Split the literal. Use the explicitly given rule if we have one.
    // Otherwise, create a new rule.
    var rule = _nextLiteralBodyRule;
    _nextLiteralBodyRule = null;

    // Create a rule for whether or not to split the block contents.
    _writer.startRule(rule);

    // Process the contents of the literal as a separate set of chunks.
    _writer = _writer.startBlock();

    var elementRule = block();

    // Put comments before the closing delimiter inside the block.
    var hasLeadingNewline = writePrecedingCommentsAndNewlines(rightBracket);

    _writer =_writer.endBlock(elementRule, _blockArgumentNesting.last,
        alwaysSplit: hasLeadingNewline || forceRule);

    _writer.endRule();

    // Now write the delimiter itself.
    _writeText(rightBracket.lexeme, rightBracket.offset);
  }

  /// Visits a list of [combinators] following an "import" or "export"
  /// directive.
  void _visitCombinators(NodeList<Combinator> combinators) {
    if (combinators.isEmpty) return;

    _writer.startRule(new CombinatorRule());
    visitNodes(combinators);
    _writer.endRule();
  }

  /// Visits a [HideCombinator] or [ShowCombinator] starting with [keyword] and
  /// containing [names].
  ///
  /// This assumes it has been called from within the [Rule] created by
  /// [_visitCombinators].
  void _visitCombinator(Token keyword, NodeList<SimpleIdentifier> names) {
    // Allow splitting before the keyword.
    var rule = _writer.rule as CombinatorRule;
    rule.addCombinator(split());

    _writer.nestExpression();
    token(keyword);

    rule.addName(split());
    visitCommaSeparatedNodes(names,
        between: () => rule.addName(split()));

    _writer.unnest();
  }

  /// Writes the simple statement or semicolon-delimited top-level declaration.
  ///
  /// Handles nesting if a line break occurs in the statement and writes the
  /// terminating semicolon. Invokes [body] which should write statement itself.
  void _simpleStatement(AstNode node, body()) {
    _writer.nestExpression();
    body();

    // TODO(rnystrom): Can the analyzer move "semicolon" to some shared base
    // type?
    token((node as dynamic).semicolon);
    _writer.unnest();
  }

  /// Captures [nesting] as the nesting level where subsequent block arguments
  /// should start.
  void _startBlockArgumentNesting([int nesting]) {
    if (nesting == null) nesting = _writer.currentNesting;
    _blockArgumentNesting.add(_writer.currentNesting);
  }

  /// Releases the last nesting level captured by [startBlockArgumentNesting].
  void _endBlockArgumentNesting() {
    _blockArgumentNesting.removeLast();
  }

  /// Writes an bracket-delimited body and handles indenting and starting the
  /// rule used to split the contents.
  ///
  /// If [space] is `true`, then the contents and delimiters will have a space
  /// between then when unsplit.
  void _writeBody(Token leftBracket, Token rightBracket,
      {bool space: false, body()}) {
    token(leftBracket);

    // Indent the body.
    _writer.indent();

    // Split after the bracket.
    _writer.startRule();
    _writer.split(nesting: 0, space: space);

    body();

    token(rightBracket, before: () {
      // Split before the closing bracket character.
      _writer.unindent();
      _writer.split(nesting: 0, space: space);
    });

    _writer.endRule();
  }

  /// Returns `true` if [node] is immediately contained within an anonymous
  /// [FunctionExpression].
  bool _isInLambda(AstNode node) =>
      node.parent is FunctionExpression &&
      node.parent.parent is! FunctionDeclaration;

  /// Writes the string literal [string] to the output.
  ///
  /// Splits multiline strings into separate chunks so that the line splitter
  /// can handle them correctly.
  void _writeStringLiteral(String string, int offset) {
    // Split each line of a multiline string into separate chunks.
    var lines = string.split(_formatter.lineEnding);

    _writeText(lines.first, offset);
    offset += lines.first.length;

    for (var line in lines.skip(1)) {
      _writer.writeWhitespace(Whitespace.newlineFlushLeft);
      offset++;
      _writeText(line, offset);
      offset += line.length;
    }
  }

  /// Emit the given [modifier] if it's non null, followed by non-breaking
  /// whitespace.
  void modifier(Token modifier) {
    token(modifier, after: space);
  }

  /// Emit a non-breaking space.
  void space() {
    _writer.writeWhitespace(Whitespace.space);
  }

  /// Emit a single mandatory newline.
  void newline() {
    _writer.writeWhitespace(Whitespace.newline);
  }

  /// Emit a two mandatory newlines.
  void twoNewlines() {
    _writer.writeWhitespace(Whitespace.twoNewlines);
  }

  /// Allow either a single space or newline to be emitted before the next
  /// non-whitespace token based on whether a newline exists in the source
  /// between the last token and the next one.
  void spaceOrNewline() {
    _writer.writeWhitespace(Whitespace.spaceOrNewline);
  }

  /// Allow either one or two newlines to be emitted before the next
  /// non-whitespace token based on whether more than one newline exists in the
  /// source between the last token and the next one.
  void oneOrTwoNewlines() {
    _writer.writeWhitespace(Whitespace.oneOrTwoNewlines);
  }

  /// Writes a single space split owned by the current rule.
  ///
  /// Returns the chunk the split was applied to.
  Chunk split() => _writer.split(space: true);

  /// Writes a zero-space split owned by the current rule.
  ///
  /// Returns the chunk the split was applied to.
  Chunk zeroSplit() => _writer.split();

  /// Writes a single space split with its own rule.
  void soloSplit([int cost]) {
    _writer.startRule(new SimpleRule(cost: cost));
    split();
    _writer.endRule();
  }

  /// Writes a zero-space split with its own rule.
  void soloZeroSplit() {
    _writer.startRule();
    _writer.split();
    _writer.endRule();
  }

  /// Emit [token], along with any comments and formatted whitespace that comes
  /// before it.
  ///
  /// Does nothing if [token] is `null`. If [before] is given, it will be
  /// executed before the token is outout. Likewise, [after] will be called
  /// after the token is output.
  void token(Token token, {before(), after()}) {
    if (token == null) return;

    writePrecedingCommentsAndNewlines(token);

    if (before != null) before();

    _writeText(token.lexeme, token.offset);

    if (after != null) after();
  }

  /// Writes all formatted whitespace and comments that appear before [token].
  bool writePrecedingCommentsAndNewlines(Token token) {
    var comment = token.precedingComments;

    // For performance, avoid calculating newlines between tokens unless
    // actually needed.
    if (comment == null) {
      if (_writer.needsToPreserveNewlines) {
        _writer.preserveNewlines(_startLine(token) - _endLine(token.previous));
      }

      return false;
    }

    var previousLine = _endLine(token.previous);

    // Corner case! The analyzer includes the "\n" in the script tag's lexeme,
    // which means it appears to be one line later than it is. That causes a
    // comment following it to appear to be on the same line. Fix that here by
    // correcting the script tag's line.
    if (token.previous.type == TokenType.SCRIPT_TAG) previousLine--;

    var tokenLine = _startLine(token);

    var comments = [];
    while (comment != null) {
      var commentLine = _startLine(comment);

      // Don't preserve newlines at the top of the file.
      if (comment == token.precedingComments &&
          token.previous.type == TokenType.EOF) {
        previousLine = commentLine;
      }

      var sourceComment = new SourceComment(comment.toString().trim(),
          commentLine - previousLine,
          isLineComment: comment.type == TokenType.SINGLE_LINE_COMMENT,
          isStartOfLine: _startColumn(comment) == 1);

      // If this comment contains either of the selection endpoints, mark them
      // in the comment.
      var start = _getSelectionStartWithin(comment.offset, comment.length);
      if (start != null) sourceComment.startSelection(start);

      var end = _getSelectionEndWithin(comment.offset, comment.length);
      if (end != null) sourceComment.endSelection(end);

      comments.add(sourceComment);

      previousLine = _endLine(comment);
      comment = comment.next;
    }

    _writer.writeComments(comments, tokenLine - previousLine, token.lexeme);

    // TODO(rnystrom): This is wrong. Consider:
    //
    // [/* inline comment */
    //     // line comment
    //     element];
    return comments.first.linesBefore > 0;
  }

  /// Write [text] to the current chunk, given that it starts at [offset] in
  /// the original source.
  ///
  /// Also outputs the selection endpoints if needed.
  void _writeText(String text, int offset) {
    _writer.write(text);

    // If this text contains either of the selection endpoints, mark them in
    // the chunk.
    var start = _getSelectionStartWithin(offset, text.length);
    if (start != null) {
      _writer.startSelectionFromEnd(text.length - start);
    }

    var end = _getSelectionEndWithin(offset, text.length);
    if (end != null) {
      _writer.endSelectionFromEnd(text.length - end);
    }
  }

  /// Returns the number of characters past [offset] in the source where the
  /// selection start appears if it appears before `offset + length`.
  ///
  /// Returns `null` if the selection start has already been processed or is
  /// not within that range.
  int _getSelectionStartWithin(int offset, int length) {
    // If there is no selection, do nothing.
    if (_source.selectionStart == null) return null;

    // If we've already passed it, don't consider it again.
    if (_passedSelectionStart) return null;

    var start = _source.selectionStart - offset;

    // If it started in whitespace before this text, push it forward to the
    // beginning of the non-whitespace text.
    if (start < 0) start = 0;

    // If we haven't reached it yet, don't consider it.
    if (start >= length) return null;

    // We found it.
    _passedSelectionStart = true;

    return start;
  }

  /// Returns the number of characters past [offset] in the source where the
  /// selection endpoint appears if it appears before `offset + length`.
  ///
  /// Returns `null` if the selection endpoint has already been processed or is
  /// not within that range.
  int _getSelectionEndWithin(int offset, int length) {
    // If there is no selection, do nothing.
    if (_source.selectionLength == null) return null;

    // If we've already passed it, don't consider it again.
    if (_passedSelectionEnd) return null;

    var end = _findSelectionEnd() - offset;

    // If it started in whitespace before this text, push it forward to the
    // beginning of the non-whitespace text.
    if (end < 0) end = 0;

    // If we haven't reached it yet, don't consider it.
    if (end > length) return null;

    if (end == length && _findSelectionEnd() == _source.selectionStart) {
      return null;
    }

    // We found it.
    _passedSelectionEnd = true;

    return end;
  }

  /// Calculates the character offset in the source text of the end of the
  /// selection.
  ///
  /// Removes any trailing whitespace from the selection.
  int _findSelectionEnd() {
    if (_selectionEnd != null) return _selectionEnd;

    _selectionEnd = _source.selectionStart + _source.selectionLength;

    // If the selection bumps to the end of the source, pin it there.
    if (_selectionEnd == _source.text.length) return _selectionEnd;

    // Trim off any trailing whitespace. We want the selection to "rubberband"
    // around the selected non-whitespace tokens since the whitespace will
    // be munged by the formatter itself.
    while (_selectionEnd > _source.selectionStart) {
      // Stop if we hit anything other than space, tab, newline or carriage
      // return.
      var char = _source.text.codeUnitAt(_selectionEnd - 1);
      if (char != 0x20 && char != 0x09 && char != 0x0a && char != 0x0d) {
        break;
      }

      _selectionEnd--;
    }

    return _selectionEnd;
  }

  /// Gets the 1-based line number that the beginning of [token] lies on.
  int _startLine(Token token) => _lineInfo.getLocation(token.offset).lineNumber;

  /// Gets the 1-based line number that the end of [token] lies on.
  int _endLine(Token token) => _lineInfo.getLocation(token.end).lineNumber;

  /// Gets the 1-based column number that the beginning of [token] lies on.
  int _startColumn(Token token) =>
      _lineInfo.getLocation(token.offset).columnNumber;
}

/// Helper class for [SourceVisitor] that handles visiting and write an
/// [ArgumentList], including all of the special code needed to handle block
/// arguments.
class ArgumentListWriter {
  final SourceVisitor _visitor;

  final ArgumentList _node;

  /// The positional arguments, in order.
  final List<Expression> _positional;

  /// The named arguments, in order.
  final List<Expression> _named;

  /// The set of arguments that are valid block literals.
  final Set<Expression> _blockArguments;

  /// The number of leading block arguments.
  ///
  /// If all arguments are block arguments, this counts them.
  final int _leadingBlockArguments;

  /// The number of trailing block arguments.
  ///
  /// If all arguments are block arguments, this is zero.
  final int _trailingBlockArguments;

  /// The nesting level for block arguments.
  ///
  /// Only valid during a call to [write].
  int _blockArgumentNesting;

  /// The rule used to split the bodies of all of the block arguments.
  Rule get _blockArgumentRule {
    // Lazy initialize.
    if (_blockRule == null && _blockArguments.isNotEmpty) {
      _blockRule = new SimpleRule(cost: Cost.splitBlocks);
    }

    return _blockRule;
  }
  Rule _blockRule;

  /// Returns `true` if there is only a single positional argument.
  bool get _isSingle => _positional.length == 1 && _named.isEmpty;

  /// Whether this argument list has any block arguments that are functions.
  bool get hasFunctionBlockArguments => _blockArguments.any(_isBlockFunction);

  bool get hasBlockArguments => _blockArguments.isNotEmpty;

  factory ArgumentListWriter(SourceVisitor visitor, ArgumentList node) {
    // Assumes named arguments follow all positional ones.
    var positional = node.arguments
        .takeWhile((arg) => arg is! NamedExpression).toList();
    var named = node.arguments.skip(positional.length).toList();

    var bodies = node.arguments.where(_isBlockArgument).toSet();

    // Count the leading arguments that are block literals.
    var leadingBlocks = 0;
    for (var argument in node.arguments) {
      if (!bodies.contains(argument)) break;
      leadingBlocks++;
    }

    // Count the trailing arguments that are block literals.
    var trailingBlocks = 0;
    if (leadingBlocks != node.arguments.length) {
      for (var argument in node.arguments.reversed) {
        if (!bodies.contains(argument)) break;
        trailingBlocks++;
      }
    }

    // If only some of the named arguments are bodies, treat none of them as
    // bodies. Avoids cases like:
    //
    //     function(
    //         a: arg,
    //         b: [
    //       ...
    //     ]);
    if (trailingBlocks < named.length) trailingBlocks = 0;

    // Bodies must all be a prefix or suffix of the argument list (and not
    // both).
    if (leadingBlocks != bodies.length) leadingBlocks = 0;
    if (trailingBlocks != bodies.length) trailingBlocks = 0;

    // Ignore any bodies in the middle of the argument list.
    if (leadingBlocks == 0 && trailingBlocks == 0) {
      bodies.clear();
    }

    return new ArgumentListWriter._(visitor, node, positional, named, bodies,
        leadingBlocks, trailingBlocks);
  }

  ArgumentListWriter._(this._visitor, this._node, this._positional, this._named,
     this._blockArguments, this._leadingBlockArguments, this._trailingBlockArguments);

  /// Writes the argument list to the visitor's current writer.
  void write() {
    // If there is just one positional argument, it tends to look weird to
    // split before it, so try not to.
    if (_isSingle) _visitor._writer.startSpan();

    // Nest around the parentheses in case there are comments before or after
    // them.
    _visitor._writer.nestExpression();
    _visitor._writer.startSpan();
    _visitor.token(_node.leftParenthesis);

    // Keep track of the nesting level outside of the arguments themselves.
    // Block arguments will nest at that level.
    _blockArgumentNesting = _visitor._writer.currentNesting;

    var rule = _writePositional();
    _writeNamed(rule);

    _visitor.token(_node.rightParenthesis);

    _visitor._writer.endSpan();
    _visitor._writer.unnest();

    if (_isSingle) _visitor._writer.endSpan();
  }

  /// Writes the positional arguments, if any.
  PositionalArgsRule _writePositional() {
    if (_positional.isEmpty) return null;

    // Allow splitting after "(".
    var rule;
    if (_positional.length == 1) {
      rule = new SinglePositionalRule(_blockArgumentRule);
    } else {
      // Only count the positional bodies in the positional rule.
      var leadingPositional = _leadingBlockArguments;
      if (_leadingBlockArguments == _node.arguments.length) {
        leadingPositional -= _named.length;
      }

      var trailingPositional = _trailingBlockArguments - _named.length;
      rule = new MultiplePositionalRule(
          _blockArgumentRule, leadingPositional, trailingPositional);
    }

    _visitor._writer.startRule(rule);
    rule.beforeArgument(_visitor.zeroSplit());

    // Try to not split the arguments.
    _visitor._writer.startSpan(Cost.positionalArguments);

    for (var argument in _positional) {
      _writeArgument(rule, argument);

      // Positional arguments split independently.
      if (argument != _positional.last) {
        rule.beforeArgument(_visitor.split());
      }
    }

    _visitor._writer.endSpan();
    _visitor._writer.endRule();

    return rule;
  }

  /// Writes the named arguments, if any.
  void _writeNamed(PositionalArgsRule rule) {
    if (_named.isEmpty) return;

    var positionalRule = rule;
    var namedRule = new NamedArgsRule(_blockArgumentRule);
    _visitor._writer.startRule(namedRule);

    // Let the positional args force the named ones to split.
    if (positionalRule != null) {
      positionalRule.setNamedArgsRule(namedRule);
    }

    // Split before the first named argument.
    namedRule.beforeArguments(
        _visitor._writer.split(space: _positional.isNotEmpty));

    for (var argument in _named) {
      _writeArgument(namedRule, argument);

      // Write the split.
      if (argument != _named.last) _visitor.split();
    }

    _visitor._writer.endRule();
  }

  void _writeArgument(ArgsRule rule, Expression argument) {
    // If we're about to write a block argument, handle it specially.
    if (_blockArguments.contains(argument)) {
      if (rule != null) rule.beforeBlockArgument();

      // Tell it to use the rule we've already created.
      _visitor._nextLiteralBodyRule = _blockArgumentRule;
    } else {
      _visitor._startBlockArgumentNesting(_blockArgumentNesting);
    }

    _visitor.visit(argument);

    if (_blockArguments.contains(argument)) {
      if (rule != null) rule.afterBlockArgument();
    } else {
      _visitor._endBlockArgumentNesting();
    }

    // Write the trailing comma.
    if (argument != _node.arguments.last) {
      _visitor.token(argument.endToken.next);
    }
  }

  /// Returns true if [expression] denotes a block argument.
  ///
  /// That means a collection literal or a function expression with a block
  /// body. Block arguments can get special indentation to make them look more
  /// statement-like.
  static bool _isBlockArgument(Expression expression) {
    if (expression is NamedExpression) {
      expression = (expression as NamedExpression).expression;
    }

    // TODO(rnystrom): Should we step into parenthesized expressions?

    // Collections are bodies.
    if (expression is ListLiteral) return true;
    if (expression is MapLiteral) return true;

    // Curly body functions are.
    if (expression is! FunctionExpression) return false;
    var function = expression as FunctionExpression;
    return function.body is BlockFunctionBody;
  }

  /// Returns `true` if [expression] is a [FunctionExpression] with a block
  /// body.
  static bool _isBlockFunction(Expression expression) {
    if (expression is NamedExpression) {
      expression = (expression as NamedExpression).expression;
    }

    // Curly body functions are.
    if (expression is! FunctionExpression) return false;
    var function = expression as FunctionExpression;
    return function.body is BlockFunctionBody;
  }
}<|MERGE_RESOLUTION|>--- conflicted
+++ resolved
@@ -310,29 +310,16 @@
 
     _writer.indent();
 
-<<<<<<< HEAD
-    // If there are multiple cascades, they always get their own line, even if
-    // they would fit.
-    if (node.cascadeSections.length > 1) {
-      newline();
-      visitNodes(node.cascadeSections, between: newline);
-    } else {
+    // If the cascade sections have consistent names they can be broken
+    // normally otherwise they always get their own line.
+    if (_allowInlineCascade(node.cascadeSections)) {
       _writer.startRule();
       zeroSplit();
       visitNodes(node.cascadeSections, between: zeroSplit);
       _writer.endRule();
-=======
-    // If the cascade sections have consistent names they can be broken
-    // normally otherwise they always get their own line.
-    if (_allowInlineCascade(node.cascadeSections)) {
-      _writer.startMultisplit();
-      _writer.multisplit();
-      visitNodes(node.cascadeSections, between: _writer.multisplit);
-      _writer.endMultisplit();
     } else {
       newline();
       visitNodes(node.cascadeSections, between: newline);
->>>>>>> 1fc8922e
     }
 
     _writer.unindent();
@@ -347,14 +334,14 @@
     // We could be more forgiving about what constitutes sections with
     // consistent names but for now we require all sections to have the same
     // method name.
-    for (var expression in sections) {      
+    for (var expression in sections) {
       if (expression is! MethodInvocation) return false;
       if (name == null) {
         name = expression.methodName.name;
       } else if (name != expression.methodName.name) {
         return false;
       }
-    }   
+    }
     return true;
   }
 
