--- conflicted
+++ resolved
@@ -1,10 +1,7 @@
 # 1.3.11
 
-<<<<<<< HEAD
+* Remove use of deprecated analyzer API and List constructor.
 * Fix performance issue with constructors that have no initializer list.
-=======
-* Remove use of deprecated analyzer API and List constructor.
->>>>>>> ac7d3303
 
 # 1.3.10
 
