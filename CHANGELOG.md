--- conflicted
+++ resolved
@@ -3,11 +3,8 @@
 * Add support for formatting extension methods (#830).
 * Format `?` in types.
 * Format the `late` modifier.
-<<<<<<< HEAD
+* Format the `required` modifier.
 * Better formatting of empty spread collections (#831).
-=======
-* Format the `required` modifier.
->>>>>>> d96022d5
 
 # 1.2.10
 
