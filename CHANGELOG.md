# 1.3.2

<<<<<<< HEAD
* Preserve comma after nullable function-typed parameters (#862).
=======
* Restore the code that publishes the dart-style npm package.
>>>>>>> f3664b83

# 1.3.1

* Fix crash in formatting complex method chains (#855).

# 1.3.0

* Add support for formatting extension methods (#830).
* Format `?` in types.
* Format the `late` modifier.
* Format the `required` modifier.
* Better formatting of empty spread collections (#831).
* Don't force split before `.` when the target is parenthesized (#704).

# 1.2.10

* Format null assertion operators.
* Better formatting for invocation expressions inside method call chains.
* Support `package:analyzer` `0.38.0`.

# 1.2.9

* Support `package:analyzer` `0.37.0`.

# 1.2.8

* Better indentation of function expressions inside trailing comma argument
  lists. (Thanks a14@!)
* Avoid needless indentation on chained if-else elements (#813).

# 1.2.7

* Improve indentation of adjacent strings inside `=>` functions.

# 1.2.6

* Properly format trailing commas in assertions.
* Improve indentation of adjacent strings. This fixes a regression introduced
  in 1.2.5 and hopefully makes adjacent strings generally look better.

  Adjacent strings in argument lists now format the same regardless of whether
  the argument list contains a trailing comma. The rule is that if the
  argument list contains no other strings, then the adjacent strings do not
  get extra indentation. This keeps them lined up when doing so is unlikely to
  be confused as showing separate independent string arguments.

  Previously, adjacent strings were never indented in argument lists without a
  trailing comma and always in argument lists that did. With this change,
  adjacent strings are still always indented in collection literals because
  readers are likely to interpret a series of unindented lines there as showing
  separate collection elements.

# 1.2.5

* Add support for spreads inside collections (#778).
* Add support for `if` and `for` elements inside collections (#779).
* Require at least Dart 2.1.0.
* Require analyzer 0.36.0.

# 1.2.4

* Update to latest analyzer package AST API.
* Tweak set literal formatting to follow other collection literals.

# 1.2.3

* Update `package:analyzer` constraint to `'>=0.33.0 <0.36.0'`.

# 1.2.2

* Support set literals (#751).

# 1.2.1

* Add `--fix-function-typedefs` to convert the old typedef syntax for function
  types to the new preferred syntax.

# 1.2.0

* Add `--stdin-name` to specify name shown when reading from stdin (#739).
* Add `--fix-doc-comments` to turn `/** ... */` doc comments into `///` (#730).
* Add support for new mixin syntax (#727).
* Remove `const` in all metadata annotations with --fix-optional-const` (#720).

# 1.1.4

* Internal changes to support using the new common front end for parsing.

# 1.1.3

* Preserve whitespace in multi-line strings inside string interpolations (#711).
  **Note!** This bug means that dart_style 1.1.2 may make semantics changes to
  your strings. You should avoid that version and use 1.1.3.

* Set max SDK version to <3.0.0, and adjusted other dependencies.

# 1.1.2

* Don't split inside string interpolations.

# 1.1.1

* Format expressions in string interpolations (#226).
* Apply fixes inside string interpolations (#707).

# 1.1.0

* Add support for "style fixes", opt-in non-whitespace changes.
* Add fix to convert `:` to `=` as the named parameter default value separator.
* Add fix to remove `new` keywords.
* Add fix to remove unneeded `const` keywords.
* Uniformly format constructor invocations and other static method calls.
* Don't crash when showing parse errors in Dart 2 mode (#697).

# 1.0.14

* Support metadata on enum cases (#688).

# 1.0.13

* Support the latest release of `package:analyzer`.

# 1.0.12

* Fix another failure when running in Dart 2.

# 1.0.11

* Fix cast failure when running in Dart 2.
* Updated SDK version to 2.0.0-dev.17.0.
* Force split in empty then block in if with an else (#680).

# 1.0.10

* Don't split before `.` if the target expression is an argument list with a
  trailing comma (#548, #665).
* Preserve metadata on for-in variables (#648).
* Support optional `new`/`const` (#652).
* Better formatting of initialization lists after trailing commas (#658).

# 1.0.9

* Updated tests. No user-facing changes.

# 1.0.8

* Support v1 of `pkg/args`.

# 1.0.7

* Format multiline strings as block arguments (#570).
* Fix call to analyzer API.
* Support assert in initializer list experimental syntax (#522).

# 1.0.6

* Support URIs in part-of directives (#615).

# 1.0.5

* Support the latest version of `pkg/analyzer`.

# 1.0.4

* Ensure formatter throws an exception instead of introducing non-whitespace
  changes. This sanity check ensures the formatter does not erase user code
  when the formatter itself contains a bug.
* Preserve type arguments in generic typedefs (#619).
* Preserve type arguments in function expression invocations (#621).

# 1.0.3

* Preserve type arguments in generic function-typed parameters (#613).

# 1.0.2

* Support new generic function typedef syntax (#563).

# 1.0.1

* Ensure space between `-` and `--` (#170).
* Preserve a blank line between enum cases (#606).

# 1.0.0

* Handle mixed block and arrow bodied function arguments uniformly (#500).
* Don't add a spurious space after "native" (#541).
* Handle parenthesized and immediately invoked functions in argument lists
  like other function literals (#566).
* Preserve a blank line between an annotation and the first directive (#571).
* Fix splitting in generic methods with `=>` bodies (#584).
* Allow splitting between a parameter name and type (#585).
* Don't split after `<` when a collection is in statement position (#589).
* Force a split if the cascade target has non-obvious precedence (#590).
* Split more often if a cascade target contains a split (#591).
* Correctly report unchanged formatting when reading from stdin.

# 0.2.16

* Don't discard type arguments on method calls with closure arguments (#582).

# 0.2.15

* Support `covariant` modifier on methods.

# 0.2.14

* Update to analyzer 0.29.3. This should make dart_style a little more resilient
  to breaking changes in analyzer that add support for new syntax that
  dart_style can't format yet.

# 0.2.13

* Support generic method *parameters* as well as arguments.

# 0.2.12

* Add support for assert() in constructor initializers.
* Correctly indent the right-hand side of `is` and `as` expressions.
* Avoid splitting in index operators when possible.
* Support generic methods (#556).

# 0.2.11+1

* Fix test to not depend on analyzer error message.

# 0.2.11

* Widen dependency on analyzer to allow 0.29.x.

# 0.2.10

* Handle metadata annotations before parameters with trailing commas (#520).
* Always split enum declarations if they end in a trailing comma (#529).
* Add `--set-exit-if-changed` to set the exit code on a change (#365).

# 0.2.9

* Require analyzer 0.27.4, which makes trailing commas on by default.

# 0.2.8

* Format parameter lists with trailing commas like argument lists (#447).

# 0.2.7

* Make it strong mode clean.
* Put labels on their own line (#43).
* Gracefully handle IO errors when failing to overwrite a file (#473).
* Add a blank line after local functions, to match top level ones (#488).
* Improve indentation in non-block-bodied control flow statements (#494).
* Better indentation on very long return types (#503).
* When calling from JS, guess at which error to show when the code cannot be
  parsed (#504).
* Force a conditional operator to split if the condition does (#506).
* Preserve trailing commas in argument and parameter lists (#509).
* Split arguments preceded by comments (#511).
* Remove newlines after script tags (#513).
* Split before a single named argument if the argument itself splits (#514).
* Indent initializers in multiple variable declarations.
* Avoid passing an invalid Windows file URI to analyzer.
* Always split comma-separated sequences that contain a trailing comma.

# 0.2.6

* Support deploying an npm package exporting a formatCode method.

# 0.2.4

* Better handling for long collections with comments (#484).

# 0.2.3

* Support messages in assert() (#411).
* Don't put spaces around magic generic method annotation comments (#477).
* Always put member metadata annotations on their own line (#483).
* Indent functions in named argument lists with non-functions (#478).
* Force the parameter list to split if a split occurs inside a function-typed
  parameter.
* Don't force a split for before a single named argument if the argument itself
  splits.

# 0.2.2

* Upgrade to analyzer 0.27.0.
* Format configured imports and exports.

# 0.2.1

* `--version` command line argument (#240).
* Split the first `.` in a method chain if the target splits (#255).
* Don't collapse states that differ by unbound rule constraints (#424).
* Better handling for functions in method chains (#367, #398).
* Better handling of large parameter metadata annotations (#387, #444).
* Smarter splitting around collections in named parameters (#394).
* Split calls if properties in a chain split (#399).
* Don't allow splitting inside empty functions (#404).
* Consider a rule live if it constrains a rule in the overflow line (#407).
* Allow splitting in prefix expressions (#410).
* Correctly constrain collections in argument lists (#420, #463, #465).
* Better indentation of collection literals (#421, #469).
* Only show a hidden directory once in the output (#428).
* Allow splitting between type and variable name (#429, #439, #454).
* Better indentation for binary operators in `=>` bodies (#434.
* Tweak splitting around assignment (#436, #437).
* Indent multi-line collections in default values (#441).
* Don't drop metadata on part directives (#443).
* Handle `if` statements without curly bodies better (#448).
* Handle loop statements without curly bodies better (#449).
* Allow splitting before `get` and `set` (#462).
* Add `--indent` to specify leading indent (#464).
* Ensure collection elements line split separately (#474).
* Allow redirecting constructors to wrap (#475).
* Handle index expressions in the middle of call chains.
* Optimize splitting lines with many rules.

# 0.2.0

* Treat functions nested inside function calls like block arguments (#366).

# 0.2.0-rc.4

* Smarter indentation for function arguments (#369).

# 0.2.0-rc.3

* Optimize splitting complex lines (#391).

# 0.2.0-rc.2

* Allow splitting between adjacent strings (#201).
* Force multi-line comments to the next line (#241).
* Better splitting in metadata annotations in parameter lists (#247).
* New optimized line splitter (#360, #380).
* Allow splitting after argument name (#368).
* Parsing a statement fails if there is unconsumed input (#372).
* Don't force `for` fully split if initializers or updaters do (#375, #377).
* Split before `deferred` (#381).
* Allow splitting on `as` and `is` expressions (#384).
* Support null-aware operators (`?.`, `??`, and `??=`) (#385).
* Allow splitting before default parameter values (#389).

# 0.2.0-rc.1

* **BREAKING:** The `indent` argument to `new DartFormatter()` is now a number
  of *spaces*, not *indentation levels*.

* This version introduces a new n-way constraint system replacing the previous
  binary constraints. It's mostly an internal change, but allows us to fix a
  number of bugs that the old solver couldn't express solutions to.

  In particular, it forces argument and parameter lists to go one-per-line if
  they don't all fit in two lines. And it allows function and collection
  literals inside expressions to indent like expressions in some contexts.
  (#78, #97, #101, #123, #139, #141, #142, #143, et. al.)

* Indent cascades more deeply when the receiver is a method call (#137).
* Preserve newlines in collections containing line comments (#139).
* Allow multiple variable declarations on one line if they fit (#155).
* Prefer splitting at "." on non-identifier method targets (#161).
* Enforce a blank line before and after classes (#168).
* More precisely control newlines between declarations (#173).
* Preserve mandatory newlines in inline block comments (#178).
* Splitting inside type parameter and type argument lists (#184).
* Nest blocks deeper inside a wrapped conditional operator (#186).
* Split named arguments if the positional arguments split (#189).
* Re-indent line doc comments even if they are flush left (#192).
* Nest cascades like expressions (#200, #203, #205, #221, #236).
* Prefer splitting after `=>` over other options (#217).
* Nested non-empty collections force surrounding ones to split (#223).
* Allow splitting inside with and implements clauses (#228, #259).
* Allow splitting after `=` in a constructor initializer (#242).
* If a `=>` function's parameters split, split after the `=>` too (#250).
* Allow splitting between successive index operators (#256).
* Correctly indent wrapped constructor initializers (#257).
* Set failure exit code for malformed input when reading from stdin (#359).
* Do not nest blocks inside single-argument function and method calls.
* Do nest blocks inside `=>` functions.

# 0.1.8+2

* Allow using analyzer 0.26.0-alpha.0.

# 0.1.8+1

* Use the new `test` package runner internally.

# 0.1.8

* Update to latest `analyzer` and `args` packages.
* Allow cascades with repeated method names to be one line.

# 0.1.7

* Update to latest analyzer (#177).
* Don't discard annotations on initializing formals (#197).
* Optimize formatting deeply nested expressions (#108).
* Discard unused nesting level to improve performance (#108).
* Discard unused spans to improve performance (#108).
* Harden splits that contain too much nesting (#108).
* Try to avoid splitting single-element lists (#211).
* Avoid splitting when the first argument is a function expression (#211).

# 0.1.6

* Allow passing in selection to preserve through command line (#194).

# 0.1.5+1, 0.1.5+2, 0.1.5+3

* Fix test files to work in main Dart repo test runner.

# 0.1.5

* Change executable name from `dartformat` to `dartfmt`.

# 0.1.4

* Don't mangle comma after function-typed initializing formal (#156).
* Add `--dry-run` option to show files that need formatting (#67).
* Try to avoid splitting in before index argument (#158, #160).
* Support `await for` statements (#154).
* Don't delete commas between enum values with doc comments (#171).
* Put a space between nested unary `-` calls (#170).
* Allow `-t` flag to preserve compatibility with old formatter (#166).
* Support `--machine` flag for machine-readable output (#164).
* If no paths are provided, read source from stdin (#165).

# 0.1.3

* Split different operators with the same precedence equally (#130).
* No spaces for empty for loop clauses (#132).
* Don't touch files whose contents did not change (#127).
* Skip formatting files in hidden directories (#125).
* Don't include trailing whitespace when preserving selection (#124).
* Force constructor initialization lists to their own line if the parameter
  list is split across multiple lines (#151).
* Allow splitting in index operator calls (#140).
* Handle sync* and async* syntax (#151).
* Indent the parameter list more if the body is a wrapped "=>" (#144).

# 0.1.2

* Move split conditional operators to the beginning of the next line.

# 0.1.1

* Support formatting enums (#120).
* Handle Windows line endings in multiline strings (#126).
* Increase nesting for conditional operators (#122).<|MERGE_RESOLUTION|>--- conflicted
+++ resolved
@@ -1,10 +1,7 @@
 # 1.3.2
 
-<<<<<<< HEAD
+* Restore the code that publishes the dart-style npm package.
 * Preserve comma after nullable function-typed parameters (#862).
-=======
-* Restore the code that publishes the dart-style npm package.
->>>>>>> f3664b83
 
 # 1.3.1
 
